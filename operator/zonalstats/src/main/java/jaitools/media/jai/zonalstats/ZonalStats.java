--- conflicted
+++ resolved
@@ -72,7 +72,7 @@
  * }
  *
  * </code></pre>
- *
+ * 
  * @see Result
  * @see ZonalStatsDescriptor
  *
@@ -120,11 +120,7 @@
             			}
             		}
             	}
-<<<<<<< HEAD
-
-=======
                 
->>>>>>> 57c19d92
             }
         }
     }
@@ -135,17 +131,10 @@
      */
     void setResults(int band, int zone, StreamingSampleStats stats, List<Range> includedRanges) {
         for (Statistic s : stats.getStatistics()) {
-<<<<<<< HEAD
-            Result r = new Result(band, zone, s, includedRanges,
-                    stats.getStatisticValue(s),
-                    stats.getNumOffered(s),
-                    stats.getNumAccepted(s),
-=======
             Result r = new Result(band, zone, s, includedRanges, 
                     stats.getStatisticValue(s),
                     stats.getNumOffered(s),
                     stats.getNumAccepted(s), 
->>>>>>> 57c19d92
                     stats.getNumNaN(s),
                     stats.getNumNoData(s));
 
@@ -153,14 +142,6 @@
         }
     }
     
-    /**
-     * Store the results for the given zone. Package-private method used by
-     * {@code ZonalStatsOpImage}.
-     */
-    void setResults(int band, int zone, StreamingSampleStats stats) {
-        setResults(band, zone, stats, null);
-    }
-
     /**
      * Store the results for the given zone. Package-private method used by
      * {@code ZonalStatsOpImage}.
@@ -184,7 +165,7 @@
         for (Result r : results) {
             ids.add(r.getZone());
         }
-
+        
         return ids;
     }
 
@@ -229,19 +210,11 @@
     public ZonalStats statistic(Statistic s) {
         return new ZonalStats(this, null, null, s, null);
     }
-<<<<<<< HEAD
-
+    
     /**
      * Get the subset of results for the given {@code Ranges}.
      *
-     * @param ranges the Ranges
-=======
-    
-    /**
-     * Get the subset of results for the given {@code Ranges}.
-     *
      * @param ranges the Ranges 
->>>>>>> 57c19d92
      *
      * @return a new {@code ZonalStats} object containing results for the ranges
      *         (data are shared with the source object rather than copied)
