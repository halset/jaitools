/*
 * Copyright 2009 Michael Bedward
 *
 * This file is part of jai-tools.
 *
 * jai-tools is free software: you can redistribute it and/or modify
 * it under the terms of the GNU Lesser General Public License as
 * published by the Free Software Foundation, either version 3 of the
 * License, or (at your option) any later version.
 *
 * jai-tools is distributed in the hope that it will be useful,
 * but WITHOUT ANY WARRANTY; without even the implied warranty of
 * MERCHANTABILITY or FITNESS FOR A PARTICULAR PURPOSE.  See the
 * GNU Lesser General Public License for more details.
 *
 * You should have received a copy of the GNU Lesser General Public
 * License along with jai-tools.  If not, see <http://www.gnu.org/licenses/>.
 *
 */

package jaitools.media.jai.zonalstats;

import jaitools.CollectionFactory;
import jaitools.numeric.Range;
import jaitools.numeric.Statistic;

import java.awt.Point;
import java.awt.RenderingHints;
import java.awt.geom.AffineTransform;
import java.awt.image.ComponentSampleModel;
import java.awt.image.DataBuffer;
import java.awt.image.PixelInterleavedSampleModel;
import java.awt.image.RenderedImage;
import java.awt.image.SampleModel;
import java.util.List;
import java.util.Random;
import java.util.logging.Level;
import java.util.logging.Logger;

import javax.media.jai.ImageLayout;
import javax.media.jai.JAI;
import javax.media.jai.ParameterBlockJAI;
import javax.media.jai.PlanarImage;
import javax.media.jai.RenderedOp;
import javax.media.jai.TiledImage;
import javax.media.jai.iterator.RectIter;
import javax.media.jai.iterator.RectIterFactory;
import javax.media.jai.iterator.WritableRectIter;
import org.junit.Test;
import static org.junit.Assert.*;

/**
 * Unit tests for the ZonalStats operator
 *
 * @author Michael Bedward
 * @author Andrea Antonello
 * @author Simone Giannecchini, GeoSolutions SAS
 * @since 1.0
 * @source $URL$
 * @version $Id$
 */
public class ZonalStatsTest {

    private static final Logger LOGGER = Logger.getLogger("ZonalStatsTest");

    private static final double EPS = 1.0e-6;
<<<<<<< HEAD

=======
    
>>>>>>> 57c19d92
    private static final int WIDTH = 128;
    private static final int HEIGHT = 64;
    private static final int TILE_WIDTH = 64;
    private static final int MIN_DATUM = -5;
    private static final int MAX_DATUM = 5;

    private static Random rand = new Random();

    private static RenderedImage dataImage = createRandomImage(MIN_DATUM, MAX_DATUM);
    private static RenderedImage constant1Image = createConstantImage(new Double[]{1.0});
    private static RenderedImage twoValueImage = createTwoValuesImage();
    private static RenderedImage multibandImage = createMultibandImage();
    private static RenderedImage multibandImageNoData = createMultibandImageNoData();


    @Test
    public void testValidateNumSources() {
    	if(LOGGER.isLoggable(Level.INFO))
    		LOGGER.info("   validate number of sources");

        boolean gotException = false;
        ParameterBlockJAI pb = new ParameterBlockJAI("ZonalStats");
        try {
            JAI.create("ZonalStats", pb);
        } catch (Throwable ex) {
            gotException = true;
        }
        assertTrue("Failed validation of no sources", gotException);

        gotException = false;
        pb = new ParameterBlockJAI("ZonalStats");
        pb.setSource("dataImage", dataImage);
        try {
            JAI.create("ZonalStats", pb);
        } catch (Throwable ex) {
            gotException = true;
        }
        assertFalse("Failed validation of 1 source", gotException);

        gotException = false;
        pb = new ParameterBlockJAI("ZonalStats");
        pb.setSource("dataImage", dataImage);
        pb.setSource("zoneImage", createConstantImage(new Integer[]{0}));
        try {
            JAI.create("ZonalStats", pb);
        } catch (Exception ex) {
            gotException = true;
        }
        assertFalse("Failed validation of 2 sources", gotException);
    }

    @Test
    public void testZoneImageType() {
    	if(LOGGER.isLoggable(Level.INFO))
    		LOGGER.info("   validate zone image type");
        ParameterBlockJAI pb = new ParameterBlockJAI("ZonalStats");
        pb.setSource("dataImage", dataImage);
        pb.setSource("zoneImage", createConstantImage(new Float[]{0f}));
        boolean gotException = false;
        try {
            JAI.create("ZonalStats", pb);
        } catch (Throwable ex) {
            gotException = true;
        }
        assertTrue("Failed to reject non-integral zone image", gotException);

        pb.setSource("zoneImage", createConstantImage(new Integer[]{0}));
        gotException = false;
        try {
            JAI.create("ZonalStats", pb);
        } catch (Throwable ex) {
            gotException = true;
        }
        assertFalse("Failed to accept integral zone image", gotException);
    }

    @Test
    public void testZoneImageOverlap() {
    	if(LOGGER.isLoggable(Level.INFO))
    		LOGGER.info("   validate data - zone image overlap");
        ParameterBlockJAI pb = new ParameterBlockJAI("ZonalStats");
        pb.setSource("dataImage", dataImage);
        pb.setSource("zoneImage", createConstantImage(new Integer[]{0}, new Point(WIDTH, WIDTH)));
        boolean gotException = false;
        try {
            JAI.create("ZonalStats", pb);
        } catch (Throwable ex) {
            gotException = true;
        }
        assertTrue("Failed to reject non-overlapping zone image", gotException);

        pb = new ParameterBlockJAI("ZonalStats");
        pb.setSource("dataImage", dataImage);
        pb.setSource("zoneImage", createConstantImage(new Integer[]{0}));
        pb.setParameter("zoneTransform", AffineTransform.getTranslateInstance(WIDTH, WIDTH));
        gotException = false;
        try {
            JAI.create("ZonalStats", pb);
        } catch (Throwable ex) {
            gotException = true;
        }
        assertTrue("Failed to reject zone image that does not overlap when transformed",
                gotException);

        pb = new ParameterBlockJAI("ZonalStats");
        pb.setSource("dataImage", dataImage);
        pb.setSource("zoneImage", createConstantImage(new Integer[]{0}, new Point(WIDTH / 2,WIDTH / 2)));
        gotException = false;
        try {
            JAI.create("ZonalStats", pb);
        } catch (Throwable ex) {
            gotException = true;
        }
        assertFalse("Failed to accept partially overlapping zone image", gotException);
    }

    @Test
    public void testMin() {
        if(LOGGER.isLoggable(Level.INFO))
    		LOGGER.info("   test min");

        ParameterBlockJAI pb = new ParameterBlockJAI("ZonalStats");
        pb.setSource("dataImage", dataImage);
        pb.setParameter("stats", new Statistic[]{Statistic.MIN});
        RenderedOp op = JAI.create("ZonalStats", pb);
        assertSingleResult(op, Statistic.MIN, Double.valueOf(MIN_DATUM));
    }

    @Test
    public void testMax() {
        if(LOGGER.isLoggable(Level.INFO))
    		LOGGER.info("   test max");

        ParameterBlockJAI pb = new ParameterBlockJAI("ZonalStats");
        pb.setSource("dataImage", dataImage);
        pb.setParameter("stats", new Statistic[]{Statistic.MAX});
        RenderedOp op = JAI.create("ZonalStats", pb);
        assertSingleResult(op, Statistic.MAX, Double.valueOf(MAX_DATUM));
    }

    @Test
    public void testMean() {
        if(LOGGER.isLoggable(Level.INFO))
    		LOGGER.info("   test mean");

        double expMean = 0d;

        RectIter iter = RectIterFactory.create(dataImage, null);
        do {
            do {
                expMean += iter.getSample();
            } while( !iter.nextPixelDone() );
            iter.startPixels();
        } while( !iter.nextLineDone() );
        expMean /= (WIDTH * WIDTH);

        ParameterBlockJAI pb = new ParameterBlockJAI("ZonalStats");
        pb.setSource("dataImage", dataImage);
        pb.setParameter("stats", new Statistic[]{Statistic.MEAN});
        RenderedOp op = JAI.create("ZonalStats", pb);
        assertSingleResult(op, Statistic.MEAN, expMean);
    }

    @Test
    public void testStdDev() {
        if(LOGGER.isLoggable(Level.INFO))
    		LOGGER.info("   test standard deviation");

        double expSD;
        double mOld = 0d, mNew;
        double variance = 0d;

        RectIter iter = RectIterFactory.create(dataImage, null);
        long n = 0;
        do {
            do {
                double val = iter.getSample();
                n++;
                if (n == 1) {
                    mOld = mNew = val;
                } else {
                    mNew = mOld + (val - mOld) / n;
                    variance = variance + (val - mOld) * (val - mNew);
                    mOld = mNew;
                }
            } while( !iter.nextPixelDone() );
            iter.startPixels();
        } while( !iter.nextLineDone() );

        expSD = Math.sqrt(variance / (n - 1));

        ParameterBlockJAI pb = new ParameterBlockJAI("ZonalStats");
        pb.setSource("dataImage", dataImage);
        pb.setParameter("stats", new Statistic[]{Statistic.SDEV});
        RenderedOp op = JAI.create("ZonalStats", pb);
        assertSingleResult(op, Statistic.SDEV, expSD);
    }

    @Test
    public void testRange() {
        if(LOGGER.isLoggable(Level.INFO))
    		LOGGER.info("   test range");

        ParameterBlockJAI pb = new ParameterBlockJAI("ZonalStats");
        pb.setSource("dataImage", dataImage);
        pb.setParameter("stats", new Statistic[]{Statistic.RANGE});
        RenderedOp op = JAI.create("ZonalStats", pb);
        double exp = MAX_DATUM - MIN_DATUM;
        assertSingleResult(op, Statistic.RANGE, exp);
    }

    @Test
    public void testSum() {
        if(LOGGER.isLoggable(Level.INFO))
    		LOGGER.info("   test sum");

        ParameterBlockJAI pb = new ParameterBlockJAI("ZonalStats");
        pb.setSource("dataImage", constant1Image);
        pb.setParameter("stats", new Statistic[]{Statistic.SUM});
        RenderedOp op = JAI.create("ZonalStats", pb);
        assertSingleResult(op, Statistic.SUM, Double.valueOf(WIDTH * WIDTH));
    }

    @Test
    public void testExactMedian() {
        if(LOGGER.isLoggable(Level.INFO))
    		LOGGER.info("   test exact median");

        final double expMedian = 0.0;

        ParameterBlockJAI pb = new ParameterBlockJAI("ZonalStats");
        pb.setSource("dataImage", dataImage);
        pb.setParameter("stats", new Statistic[]{Statistic.MEDIAN});
        RenderedOp op = JAI.create("ZonalStats", pb);
        assertSingleResult(op, Statistic.MEDIAN, expMedian);
    }

    @Test
    public void testApproxMedian() {
        if(LOGGER.isLoggable(Level.INFO))
    		LOGGER.info("   test approximate median");

        final double expMedian = 0.0;

        ParameterBlockJAI pb = new ParameterBlockJAI("ZonalStats");
        pb.setSource("dataImage", dataImage);
        pb.setParameter("stats", new Statistic[]{Statistic.APPROX_MEDIAN});
        RenderedOp op = JAI.create("ZonalStats", pb);
        assertSingleResult(op, Statistic.APPROX_MEDIAN, expMedian);
    }

    @Test
    public void testMultiband() {
        if(LOGGER.isLoggable(Level.INFO))
    		LOGGER.info("   test multiband");

        ParameterBlockJAI pb = new ParameterBlockJAI("ZonalStats");
        pb.setSource("dataImage", multibandImage);
        pb.setParameter("stats", new Statistic[]{Statistic.MIN, Statistic.MAX, Statistic.RANGE});

        // make the test a bit more testing by skipping a band
        pb.setParameter("bands", new Integer[]{0, 2});

        RenderedOp op = JAI.create("ZonalStats", pb);
        ZonalStats stats = (ZonalStats) op.getProperty(ZonalStatsDescriptor.ZONAL_STATS_PROPERTY);

        final int MIN = 0, MAX = 1, RANGE = 2;
        final int[] flag = new int[3];

        for (Result r : stats.results()) {
            switch (r.getStatistic()) {
                case MIN:
                    assertEquals(-9999.0, r.getValue(), EPS);
                    flag[MIN]++ ;
                    break;

                case MAX:
                    assertEquals(r.getImageBand() + 1, r.getValue(), EPS);
                    flag[MAX]++;
                    break;

                case RANGE:
                    assertEquals(r.getImageBand() + 10000.0, r.getValue(), EPS);
                    flag[RANGE]++;
                    break;

                default:
                    fail("unexpected statistic: " + r.getStatistic());
            }
        }

        for (int i = 0; i < flag.length; i++) {
            assertEquals(2, flag[i]);
        }

    }

    @Test
    public void testExclusionRanges() {
        if(LOGGER.isLoggable(Level.INFO))
    		LOGGER.info("   test excluding ranges of values");

        ParameterBlockJAI pb = new ParameterBlockJAI("ZonalStats");
        pb.setSource("dataImage", dataImage);
        pb.setParameter("stats", new Statistic[]{Statistic.MIN, Statistic.MAX});

        List<Range<Double>> exclusions = CollectionFactory.list();

        // exclude lower end of values
        double min = MIN_DATUM + 1;
        exclusions.add(Range.create(null, true, min, false));

        // exclude upper end of values
        double max = MAX_DATUM - 1;
        exclusions.add(Range.create(max, false, null, true));

        pb.setParameter("ranges", exclusions);
        pb.setParameter("rangesType", Range.Type.EXCLUDE);

        RenderedOp op = JAI.create("ZonalStats", pb);
        ZonalStats stats = (ZonalStats) op.getProperty(ZonalStatsDescriptor.ZONAL_STATS_PROPERTY);

        assertTrue(stats.statistic(Statistic.MIN).results().get(0).getValue() >= min);
        assertTrue(stats.statistic(Statistic.MAX).results().get(0).getValue() <= max);
    }
    
    @Test
    public void testNoDataRanges() {
        if(LOGGER.isLoggable(Level.INFO))
                LOGGER.info("   test testNoDataRanges");

        ParameterBlockJAI pb = new ParameterBlockJAI("ZonalStats");
        pb.setSource("dataImage", multibandImageNoData);
        pb.setParameter("stats", new Statistic[]{Statistic.MIN, Statistic.MAX, Statistic.RANGE});

        // set NoData range values
        List<Range<Double>> noRanges = CollectionFactory.list();
        noRanges.add(Range.create(-9999.0d, null));
        pb.setParameter("noDataRanges", noRanges);
        
        pb.setParameter("bands", new Integer[]{0, 2});

<<<<<<< HEAD
    @Test
    public void testNoDataRanges() {
        if(LOGGER.isLoggable(Level.INFO))
                LOGGER.info("   test testNoDataRanges");

        ParameterBlockJAI pb = new ParameterBlockJAI("ZonalStats");
        pb.setSource("dataImage", multibandImageNoData);
        pb.setParameter("stats", new Statistic[]{Statistic.MIN, Statistic.MAX, Statistic.RANGE});

        // set NoData range values
        List<Range<Double>> noRanges = CollectionFactory.list();
        noRanges.add(Range.create(-9999.0d, null));
        pb.setParameter("noDataRanges", noRanges);

        pb.setParameter("bands", new Integer[]{0, 2});

=======
>>>>>>> 57c19d92
        RenderedOp op = JAI.create("ZonalStats", pb);
        ZonalStats stats = (ZonalStats) op.getProperty(ZonalStatsDescriptor.ZONAL_STATS_PROPERTY);

        for (Result r : stats.results()) {
            switch (r.getStatistic()) {
                case MIN:
                case MAX:
                    assertEquals(r.getImageBand(), r.getValue()-1, EPS);
                    break;

                case RANGE:
                    assertEquals(0.0, r.getValue(), EPS);
                    break;

                default:
                    fail("unexpected statistic: " + r.getStatistic());
            }

            assertEquals(2360, r.getNumNoData());
            assertEquals(992, r.getNumNaN());
            assertEquals(5832, r.getNumAccepted());
        }
    }

    private void assertSingleResult(RenderedOp op, Statistic stat, Double value) {
        ZonalStats stats = (ZonalStats) op.getProperty(ZonalStatsDescriptor.ZONAL_STATS_PROPERTY);
        Result r = stats.band(0).zone(0).statistic(stat).results().get(0);
        assertEquals(stat, r.getStatistic());
        assertEquals(value, r.getValue(), EPS);
    }

    private static PlanarImage createConstantImage( Number[] bandValues ) {
        return createConstantImage(bandValues, new Point(0, 0));
    }

    private static PlanarImage createConstantImage( Number[] bandValues, Point origin ) {
        RenderingHints hints = null;
        if (origin != null && !(origin.x == 0 && origin.y == 0)) {
            ImageLayout layout = new ImageLayout(origin.x, origin.y, WIDTH, WIDTH);
            hints = new RenderingHints(JAI.KEY_IMAGE_LAYOUT, layout);
        }

        ParameterBlockJAI pb = new ParameterBlockJAI("constant");
        pb.setParameter("width", (float) WIDTH);
        pb.setParameter("height", (float) WIDTH);
        pb.setParameter("bandValues", bandValues);

        if(hints!=null&&hints.containsKey(JAI.KEY_IMAGE_LAYOUT)){

            final ImageLayout layout =(ImageLayout) hints.get(JAI.KEY_IMAGE_LAYOUT);
            layout.setTileGridXOffset(0).setTileGridYOffset(0).setTileHeight(128).setTileWidth(128);
        }

        return JAI.create("constant", pb, hints).getRendering();
    }

    private static PlanarImage createTwoValuesImage() {
        SampleModel sm = new ComponentSampleModel(DataBuffer.TYPE_INT, 128, 128, 1, 128,
                new int[]{0});

        TiledImage img = new TiledImage(0, 0, WIDTH, WIDTH, 0, 0, sm, null);

        WritableRectIter iter = RectIterFactory.createWritable(img, null);
        int index = 0;
        do {
            do {
                if (index < (WIDTH*WIDTH/2)) {
                    iter.setSample(1);
                }else{
                    iter.setSample(10);
                }
                index++;
            } while( !iter.nextPixelDone() );
            iter.startPixels();
        } while( !iter.nextLineDone() );

        return img;
    }

    private static PlanarImage createRandomImage( int min, int max ) {
        SampleModel sm = new ComponentSampleModel(DataBuffer.TYPE_INT, 128, 128, 1, 128,
                new int[]{0});

        TiledImage img = new TiledImage(0, 0, WIDTH, WIDTH, 0, 0, sm, null);

        WritableRectIter iter = RectIterFactory.createWritable(img, null);
        int range = max - min + 1;
        do {
            do {
                iter.setSample(rand.nextInt(range) + min);
            } while( !iter.nextPixelDone() );
            iter.startPixels();
        } while( !iter.nextLineDone() );

        return img;
    }

    /**
     * Create a 3 band image. Each band has an outer border of Double.NaN; an
     * inner border of -9999; and then interior values of band index + 1.
     */
    private static PlanarImage createMultibandImage() {
        final int numBands = 3;
        final int[] bandOffsets = {0, 1, 2};

        SampleModel sm = new PixelInterleavedSampleModel(
                DataBuffer.TYPE_DOUBLE,
                TILE_WIDTH, TILE_WIDTH,
                numBands, numBands*TILE_WIDTH,
                bandOffsets);

        TiledImage img = new TiledImage(0, 0, WIDTH, HEIGHT, 0, 0, sm, null);

        WritableRectIter iter = RectIterFactory.createWritable(img, null);

        final double[] values = new double[numBands];
        int i = 0;
        do {
            int iToEdge = Math.min(i, WIDTH - i - 1);
            int j = 0;
            do {
                int jToEdge = Math.min(j, WIDTH - j - 1);

                for( int m = 0; m < numBands; m++ ) {
                    if (iToEdge < 5 || jToEdge < 5) {
                        values[m] = Double.NaN;
                    } else if (iToEdge < 10 || jToEdge < 10) {
                        values[m] = -9999.0;
                    } else
                        values[m] = m + 1.0;  // make band values different
                }
                iter.setPixel(values);
                j++;
            } while( !iter.nextPixelDone() );
            iter.startPixels();
            i++;
        } while( !iter.nextLineDone() );

        return img;
    }
<<<<<<< HEAD

=======
    
>>>>>>> 57c19d92
    /**
     * Create a 3 band image. Each band has an outer border of Double.NaN; an
     * inner border of -9999; and then interior values of band index + 1.
     */
    private static PlanarImage createMultibandImageNoData() {
        final int numBands = 3;
        final int[] bandOffsets = {0, 1, 2};

        SampleModel sm = new PixelInterleavedSampleModel(
                DataBuffer.TYPE_DOUBLE,
                TILE_WIDTH, TILE_WIDTH,
                numBands, numBands*TILE_WIDTH,
                bandOffsets);

        TiledImage img = new TiledImage(0, 0, WIDTH, HEIGHT, 0, 0, sm, null);

        WritableRectIter iter = RectIterFactory.createWritable(img, null);

        final double[] values = new double[numBands];
        int i = 0;
        do {
            int iToEdge = Math.min(i, WIDTH - i - 1);
            int j = 0;
            do {
                int jToEdge = Math.min(j, WIDTH - j - 1);

                for( int m = 0; m < numBands; m++ ) {
                    if (iToEdge < 4 || jToEdge < 4) {
                        values[m] = Double.NaN;
                    } else if (iToEdge < 10 || jToEdge < 10) {
                        values[m] = -9999.0;
                    } else
                        values[m] = m + 1.0;  // make band values different
                }
                iter.setPixel(values);
                j++;
            } while( !iter.nextPixelDone() );
            iter.startPixels();
            i++;
        } while( !iter.nextLineDone() );

        return img;
    }
}<|MERGE_RESOLUTION|>--- conflicted
+++ resolved
@@ -64,11 +64,7 @@
     private static final Logger LOGGER = Logger.getLogger("ZonalStatsTest");
 
     private static final double EPS = 1.0e-6;
-<<<<<<< HEAD
-
-=======
     
->>>>>>> 57c19d92
     private static final int WIDTH = 128;
     private static final int HEIGHT = 64;
     private static final int TILE_WIDTH = 64;
@@ -153,7 +149,7 @@
         pb.setSource("dataImage", dataImage);
         pb.setSource("zoneImage", createConstantImage(new Integer[]{0}, new Point(WIDTH, WIDTH)));
         boolean gotException = false;
-        try {
+        try { 
             JAI.create("ZonalStats", pb);
         } catch (Throwable ex) {
             gotException = true;
@@ -208,7 +204,7 @@
         RenderedOp op = JAI.create("ZonalStats", pb);
         assertSingleResult(op, Statistic.MAX, Double.valueOf(MAX_DATUM));
     }
-
+    
     @Test
     public void testMean() {
         if(LOGGER.isLoggable(Level.INFO))
@@ -411,25 +407,6 @@
         
         pb.setParameter("bands", new Integer[]{0, 2});
 
-<<<<<<< HEAD
-    @Test
-    public void testNoDataRanges() {
-        if(LOGGER.isLoggable(Level.INFO))
-                LOGGER.info("   test testNoDataRanges");
-
-        ParameterBlockJAI pb = new ParameterBlockJAI("ZonalStats");
-        pb.setSource("dataImage", multibandImageNoData);
-        pb.setParameter("stats", new Statistic[]{Statistic.MIN, Statistic.MAX, Statistic.RANGE});
-
-        // set NoData range values
-        List<Range<Double>> noRanges = CollectionFactory.list();
-        noRanges.add(Range.create(-9999.0d, null));
-        pb.setParameter("noDataRanges", noRanges);
-
-        pb.setParameter("bands", new Integer[]{0, 2});
-
-=======
->>>>>>> 57c19d92
         RenderedOp op = JAI.create("ZonalStats", pb);
         ZonalStats stats = (ZonalStats) op.getProperty(ZonalStatsDescriptor.ZONAL_STATS_PROPERTY);
 
@@ -476,9 +453,9 @@
         pb.setParameter("width", (float) WIDTH);
         pb.setParameter("height", (float) WIDTH);
         pb.setParameter("bandValues", bandValues);
-
+        
         if(hints!=null&&hints.containsKey(JAI.KEY_IMAGE_LAYOUT)){
-
+        	
             final ImageLayout layout =(ImageLayout) hints.get(JAI.KEY_IMAGE_LAYOUT);
             layout.setTileGridXOffset(0).setTileGridYOffset(0).setTileHeight(128).setTileWidth(128);
         }
@@ -570,11 +547,7 @@
 
         return img;
     }
-<<<<<<< HEAD
-
-=======
     
->>>>>>> 57c19d92
     /**
      * Create a 3 band image. Each band has an outer border of Double.NaN; an
      * inner border of -9999; and then interior values of band index + 1.
