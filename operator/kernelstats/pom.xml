--- conflicted
+++ resolved
@@ -4,11 +4,7 @@
     <parent>
         <groupId>com.googlecode.jaitools</groupId>
         <artifactId>operator</artifactId>
-<<<<<<< HEAD
-        <version>1.1-SNAPSHOT</version>
-=======
         <version>1.0.1</version>
->>>>>>> 57c19d92
     </parent>
     
     <artifactId>kernelstats</artifactId>
