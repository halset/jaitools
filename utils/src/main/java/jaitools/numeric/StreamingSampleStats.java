--- conflicted
+++ resolved
@@ -72,9 +72,9 @@
  * for (Statistic s : stats) {
  *     System.out.println(String.format("%s: %.4f", s, strmStats.getStatisticValue(s)));
  * }
- *
+ * 
  * </code></pre>
- *
+ * 
  * @author Michael Bedward
  * @author Daniele Romagnoli, GeoSolutions S.A.S.
  * @since 1.0
@@ -133,11 +133,7 @@
                 for (Range<Double> range : ranges) {
                     p.addRange(range, rangesType);
                 }
-<<<<<<< HEAD
-
-=======
                 
->>>>>>> 57c19d92
                 for (Range<Double> nRange : noDataRanges) {
                     p.addNoDataRange(nRange);
                 }
@@ -248,64 +244,6 @@
     }
 
     /**
-     * Add a range of values to be considered as NoData and then to be excluded
-     * from the calculation of <b>all</b> statistics. NoData ranges take precedence
-     * over included / excluded data ranges.
-     *
-     * @param noData the {@code Range} containing NoData values
-     */
-    public void addNoDataRange(Range<Double> noData) {
-        noDataRanges.add(new Range<Double>(noData));
-
-        for (Processor p : processors) {
-            p.addNoDataRange(noData);
-        }
-    }
-
-    /**
-     * Convenience method for specifying a single value to be considered as NoData.
-     *
-     * @param noData the value to be treated as NoData
-     *
-     * @see #addNoDataRange(jaitools.numeric.Range)
-     */
-    public void addNoDataValue(Double noData) {
-        if (noData != null && !noData.isNaN()) {
-            addNoDataRange(new Range<Double>(noData));
-        }
-    }
-
-    /**
-     * Add a range of values to include/exclude from the calculation of <b>all</b>
-     * statistics. If further statistics are set after calling this method
-     * the range will be applied to them as well.
-     *
-     * @param range the {@code Range} to include/exclude
-     */
-    public void addRange(Range<Double> range) {
-        ranges.add(new Range<Double>(range));
-
-        for (Processor p : processors) {
-            p.addRange(range);
-        }
-    }
-
-    /**
-     * Add a range of values to exclude/include from the calculation of <b>all</b>
-     * statistics. If further statistics are set after calling this method
-     * the range will be applied to them as well.
-     *
-     * @param range the {@code Range} to include/exclude
-     * @param rangesType one of {@linkplain Range.Type#INCLUDE} or {@linkplain Range.Type#EXCLUDE}
-     */
-    public void addRange(Range<Double> range, Range.Type rangesType) {
-        for (Processor p : processors) {
-            p.addRange(range, rangesType);
-        }
-        ranges.add(new Range<Double>(range));
-    }
-
-    /**
      * Get the statistics that are currently set.
      *
      * @return the statistics
@@ -349,7 +287,7 @@
      * times in the sampling process.
      *
      * @param stat the statistic
-     *
+     * 
      * @return number of samples that have been accepted
      *
      * @throws IllegalArgumentException if the statistic hasn't been set
@@ -409,11 +347,7 @@
 
         return p.getNumNaN();
     }
-<<<<<<< HEAD
-
-=======
     
->>>>>>> 57c19d92
     /**
      * Get the number of sample values that are noData (including NaN).
      * Note that different statistics might have been set at different
